--- conflicted
+++ resolved
@@ -1,10 +1,6 @@
 [project]
 name = "arc-state"
-<<<<<<< HEAD
 version = "0.9.7"
-=======
-version = "0.9.6"
->>>>>>> 40113405
 description = "State is a machine learning model that predicts cellular perturbation response across diverse contexts."
 readme = "README.md"
 authors = [
